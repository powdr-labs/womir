[package]
name = "womir"
description = "Compiles WebAssembly into a ZK friendly IR with infinite-registers and write-once memory."
edition = "2024"

[dependencies]
derive-where = "1.4.0"
env_logger = "0.10.0"
itertools = "0.14"
log = "0.4.17"
<<<<<<< HEAD
rand = "0.9.2"
=======
num_cpus = "1.17.0"
>>>>>>> d71e4c06
wasmparser = { version = "0.235", default-features = false, features = [
    'std',
    'hash-collections',
    'validate',
    'features',
    'simd',
] }

[dev-dependencies]
serde = { version = "1.0", features = ["derive"] }
serde_json = "1.0"
tempfile = "3"
test-log = "0.2.17"<|MERGE_RESOLUTION|>--- conflicted
+++ resolved
@@ -8,11 +8,7 @@
 env_logger = "0.10.0"
 itertools = "0.14"
 log = "0.4.17"
-<<<<<<< HEAD
-rand = "0.9.2"
-=======
 num_cpus = "1.17.0"
->>>>>>> d71e4c06
 wasmparser = { version = "0.235", default-features = false, features = [
     'std',
     'hash-collections',
