--- conflicted
+++ resolved
@@ -1796,7 +1796,6 @@
     }
 }
 
-<<<<<<< HEAD
 struct DirectiveTracer<'a> {
     directive: Directive<'a>,
     pc: u32,
@@ -1962,10 +1961,7 @@
     }
 }
 
-struct MemoryAccessor<'a, 'b, E: ExternalFunctions> {
-=======
 pub struct MemoryAccessor<'a> {
->>>>>>> 33571420
     segment: Segment,
     ram: &'a mut Ram,
     byte_size: u32,
@@ -2006,12 +2002,7 @@
             return Err(MemoryAccessError::OutOfBounds(byte_addr, self.get_size()));
         }
         let ram_addr = self.segment.start + 8 + byte_addr;
-<<<<<<< HEAD
-        let value = self.interpreter.get_ram(ram_addr);
-=======
         let value = self.ram.get(ram_addr);
-        log::trace!("Reading Memory word at {ram_addr}: {value}");
->>>>>>> 33571420
         Ok(value)
     }
 
@@ -2021,12 +2012,7 @@
             return Err(MemoryAccessError::OutOfBounds(byte_addr, self.get_size()));
         }
         let ram_addr = self.segment.start + 8 + byte_addr;
-<<<<<<< HEAD
-        self.interpreter.set_ram(ram_addr, value);
-=======
         self.ram.set(ram_addr, value);
-        log::trace!("Writing Memory word at {ram_addr}: {value}");
->>>>>>> 33571420
         Ok(())
     }
 
