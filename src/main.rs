--- conflicted
+++ resolved
@@ -221,10 +221,11 @@
     }
 
     #[test]
-<<<<<<< HEAD
     fn test_wasm_data() {
         test_wasm("wasm_testsuite/data.wast", None);
-=======
+    }
+
+    #[test]
     fn test_wasm_call_indirect() {
         test_wasm("wasm_testsuite/call_indirect.wast", None);
     }
@@ -232,7 +233,6 @@
     #[test]
     fn test_wasm_func() {
         test_wasm("wasm_testsuite/func.wast", None);
->>>>>>> 4a00a81c
     }
 
     #[test]
