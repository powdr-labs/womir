use itertools::Itertools;

use crate::{
    generic_ir::GenericIrSetting,
    interpreter::{ExternalFunctions, Interpreter},
};

mod generic_ir;
mod interpreter;
mod linker;
mod loader;

struct DataInput {
    values: Vec<u32>,
}

impl DataInput {
    fn new(values: Vec<u32>) -> Self {
        Self { values }
    }
}

impl ExternalFunctions for DataInput {
    fn call(&mut self, module: &str, function: &str, args: &[u32]) -> Vec<u32> {
        match (module, function) {
            ("env", "read_u32") => {
                vec![self.values[args[0] as usize]]
            }
            ("env", "abort") => {
                panic!("Abort called with args: {:?}", args);
            }
            _ => {
                panic!(
                    "External function not implemented: {module}.{function} with args: {:?}",
                    args
                );
            }
        }
    }
}

fn main() -> wasmparser::Result<()> {
    env_logger::init();

    // TODO: do proper command line argument parsing
    let args: Vec<String> = std::env::args().collect();

    let wasm_file_path = &args[1];

    let func_name = args.get(2);
    let func_inputs = args
        .get(3)
        .unwrap_or(&String::new())
        .split(',')
        .filter_map(|s| s.parse::<u32>().ok())
        .collect_vec();

    let data_inputs = args
        .get(4)
        .unwrap_or(&String::new())
        .split(',')
        .filter_map(|s| s.parse::<u32>().ok())
        .collect_vec();

    let wasm_file = std::fs::read(wasm_file_path).unwrap();

    let program = loader::load_wasm::<GenericIrSetting>(&wasm_file)?;

    if let Some(func_name) = func_name {
        let mut interpreter = Interpreter::new(program, DataInput::new(data_inputs));
        log::info!("Executing function: {func_name}");
        let outputs = interpreter.run(func_name, &func_inputs);
        log::info!("Outputs: {:?}", outputs);
    }

    Ok(())
}

#[cfg(test)]
mod tests {
    use super::*;
    use serde::Deserialize;
    use std::fs;
    use std::path::PathBuf;
    use std::process::Command;
    use tempfile::NamedTempFile;
    use test_log::test;

    fn test_interpreter(
        path: &str,
        main_function: &str,
        func_inputs: &[u32],
        data_inputs: Vec<u32>,
        outputs: &[u32],
    ) {
        let wasm_file = std::fs::read(path).unwrap();
        let program = loader::load_wasm::<GenericIrSetting>(&wasm_file).unwrap();
        let mut interpreter = interpreter::Interpreter::new(program, DataInput::new(data_inputs));
        let got_output = interpreter.run(main_function, func_inputs);
        assert_eq!(got_output, outputs);
    }

    fn test_interpreter_from_sample_programs(
        path: &str,
        main_function: &str,
        func_inputs: &[u32],
        data_inputs: Vec<u32>,
        outputs: &[u32],
    ) {
        let path = format!("{}/sample-programs/{path}", env!("CARGO_MANIFEST_DIR"));
        test_interpreter(&path, main_function, func_inputs, data_inputs, outputs);
    }

    /// This test requires the directory and the package name to be the same in `case`.
    fn test_interpreter_rust(
        case: &str,
        main_function: &str,
        func_inputs: &[u32],
        data_inputs: Vec<u32>,
        outputs: &[u32],
    ) {
        let path = format!("{}/sample-programs/{case}", env!("CARGO_MANIFEST_DIR"));
        build_wasm(&PathBuf::from(&path));
        let wasm_path = format!("{path}/target/wasm32-unknown-unknown/release/{case}.wasm",);
        test_interpreter(&wasm_path, main_function, func_inputs, data_inputs, outputs);
    }

    fn build_wasm(path: &PathBuf) {
        assert!(path.exists(), "Target directory does not exist: {path:?}",);

        let output = Command::new("cargo")
            .arg("build")
            .arg("--release")
            .arg("--target")
            .arg("wasm32-unknown-unknown")
            .current_dir(path)
            .output()
            .expect("Failed to run cargo build");

        if !output.status.success() {
            eprintln!("stderr:\n{}", String::from_utf8_lossy(&output.stderr));
            eprintln!("stdout:\n{}", String::from_utf8_lossy(&output.stdout));
        }

        assert!(output.status.success(), "cargo build failed for {path:?}",);
    }

    #[test]
    fn test_sqrt() {
        test_interpreter_rust("sqrt", "main", &[0, 0], vec![9, 3], &[0]);
    }

    #[test]
    fn test_vec_median() {
        test_interpreter_rust(
            "vec_median",
            "main",
            &[0, 0],
            vec![5, 11, 15, 75, 6, 5, 1, 4, 7, 3, 2, 9, 2],
            &[0],
        );
    }

    #[test]
    fn test_keccak() {
        test_interpreter_rust("keccak", "main", &[0, 0], vec![], &[0]);
    }

    #[test]
    fn test_keccak_with_inputs() {
        test_interpreter_rust("keccak_with_inputs", "main", &[0, 0], vec![1, 0x29], &[0]);
        test_interpreter_rust("keccak_with_inputs", "main", &[0, 0], vec![2, 0x51], &[0]);
        test_interpreter_rust("keccak_with_inputs", "main", &[0, 0], vec![5, 0xf2], &[0]);
        test_interpreter_rust("keccak_with_inputs", "main", &[0, 0], vec![10, 0x9b], &[0]);
    }

    #[test]
    fn test_fib() {
        test_interpreter_from_sample_programs("fib_loop.wasm", "fib", &[10], vec![], &[55]);
    }

    #[test]
    fn test_collatz() {
        test_interpreter_from_sample_programs("collatz.wasm", "collatz", &[1 << 22], vec![], &[22]);
        test_interpreter_from_sample_programs("collatz.wasm", "collatz", &[310], vec![], &[86]);
    }

    #[test]
    fn test_wasm_address() {
        test_wasm("wasm_testsuite/address.wast", None);
    }

    #[test]
    fn test_wasm_align() {
        test_wasm("wasm_testsuite/align.wast", None);
    }

    #[test]
    fn test_wasm_block() {
        test_wasm("wasm_testsuite/block.wast", None);
    }

    #[test]
    fn test_wasm_br_if() {
        test_wasm("wasm_testsuite/br_if.wast", None);
    }

    #[test]
    fn test_wasm_br_table() {
        test_wasm("wasm_testsuite/br_table.wast", None);
    }

    #[test]
    fn test_wasm_br() {
        test_wasm("wasm_testsuite/br.wast", None);
    }

    #[test]
    fn test_wasm_call() {
        test_wasm("wasm_testsuite/call.wast", None);
    }

    #[test]
<<<<<<< HEAD
    fn test_wasm_call_indirect() {
        test_wasm("wasm_testsuite/call_indirect.wast", None);
=======
    fn test_wasm_func() {
        test_wasm("wasm_testsuite/func.wast", None);
>>>>>>> 6948d79c
    }

    #[test]
    fn test_wasm_i32() {
        test_wasm("wasm_testsuite/i32.wast", None);
    }

    #[test]
    fn test_wasm_forward() {
        test_wasm("wasm_testsuite/forward.wast", None);
    }

    #[test]
    fn test_wasm_i64() {
        test_wasm("wasm_testsuite/i64.wast", None);
    }

    #[test]
    fn test_wasm_if() {
        test_wasm("wasm_testsuite/if.wast", None);
    }

    #[test]
    fn test_wasm_loop() {
        test_wasm("wasm_testsuite/loop.wast", None);
    }

    #[test]
    fn test_wasm_stack() {
        test_wasm("wasm_testsuite/stack.wast", None);
    }

    fn test_wasm(case: &str, functions: Option<&[&str]>) {
        match extract_wast_test_info(case) {
            Ok(modules) => {
                for (mod_name, asserts) in modules {
                    let wasm_file = std::fs::read(mod_name).unwrap();
                    let program = loader::load_wasm::<GenericIrSetting>(&wasm_file).unwrap();
                    let mut interpreter =
                        interpreter::Interpreter::new(program, DataInput::new(Vec::new()));

                    // println!("assert cases: {asserts:#?}");
                    asserts
                        .iter()
                        .filter(|assert_case| {
                            if let Some(functions) = functions {
                                functions.contains(&assert_case.function_name.as_str())
                            } else {
                                true
                            }
                        })
                        .for_each(|assert_case| {
                            println!("Assert test case: {assert_case:#?}");
                            let got_output =
                                interpreter.run(&assert_case.function_name, &assert_case.args);
                            assert_eq!(got_output, assert_case.expected);
                        });
                }
            }
            Err(e) => panic!("Error extracting wast test info: {e}"),
        }
    }

    #[derive(Debug, Deserialize)]
    struct TestFile {
        commands: Vec<CommandEntry>,
    }

    #[derive(Debug, Deserialize)]
    #[serde(tag = "type")]
    enum CommandEntry {
        #[serde(rename = "module")]
        Module { filename: String },
        #[serde(rename = "assert_return")]
        AssertReturn { action: Action, expected: Vec<Val> },
        #[serde(other)]
        Other,
    }

    #[derive(Debug)]
    pub struct AssertCase {
        pub function_name: String,
        pub args: Vec<u32>,
        pub expected: Vec<u32>,
    }

    #[derive(Debug, Deserialize)]
    pub struct Action {
        #[serde(rename = "type")]
        _action_type: String,
        field: Option<String>,
        args: Option<Vec<Val>>,
    }

    #[derive(Debug, Deserialize)]
    pub struct Val {
        #[serde(rename = "type")]
        val_type: String,
        value: serde_json::Value,
    }

    // TODO: refactor complex type
    #[allow(clippy::type_complexity)]
    pub fn extract_wast_test_info(
        wast_path: &str,
    ) -> Result<Vec<(PathBuf, Vec<AssertCase>)>, Box<dyn std::error::Error>> {
        let temp_file = NamedTempFile::with_prefix("test")?;
        let Some(parent_dir) = temp_file.path().parent() else {
            panic!("Could not determine parent directory.");
        };
        let json_output_path = temp_file.path().to_owned();

        let output = Command::new("wast2json")
            .arg(wast_path)
            .arg("-o")
            .arg(json_output_path.clone())
            .output()?;

        if !output.status.success() {
            return Err(format!(
                "wast2json failed: {}",
                String::from_utf8_lossy(&output.stderr)
            )
            .into());
        }

        let json_text = fs::read_to_string(json_output_path)?;
        let test_file: TestFile = serde_json::from_str(&json_text)?;
        let entries = test_file.commands;

        let mut assert_returns_per_module = Vec::new();

        for entry in entries {
            match entry {
                CommandEntry::Module { filename } => {
                    assert_returns_per_module.push((parent_dir.join(filename), Vec::new()));
                }
                CommandEntry::AssertReturn { action, expected } => {
                    if let Some(function_name) = action.field {
                        let args = action.args.unwrap_or_default();

                        let args = args.iter().flat_map(parse_val).collect::<Vec<_>>();

                        let expected = expected.iter().flat_map(parse_val).collect::<Vec<_>>();
                        assert_returns_per_module
                            .last_mut()
                            .unwrap()
                            .1
                            .push(AssertCase {
                                function_name,
                                args,
                                expected,
                            });
                    }
                }
                CommandEntry::Other => {}
            }
        }

        Ok(assert_returns_per_module)
    }

    fn parse_val(val: &Val) -> Vec<u32> {
        match val.val_type.as_str() {
            "i32" | "f32" => vec![val.value.as_str().unwrap().parse::<u32>().unwrap()],
            "i64" | "f64" => {
                let v = val.value.as_str().unwrap().parse::<u64>().unwrap();
                vec![v as u32, (v >> 32) as u32]
            }
            // three bytes to be compatible with our `funcref`
            "externref" => vec![0, 0, val.value.as_str().unwrap().parse::<u32>().unwrap()],
            _ => todo!(),
        }
    }
}<|MERGE_RESOLUTION|>--- conflicted
+++ resolved
@@ -221,13 +221,13 @@
     }
 
     #[test]
-<<<<<<< HEAD
     fn test_wasm_call_indirect() {
         test_wasm("wasm_testsuite/call_indirect.wast", None);
-=======
+    }
+
+    #[test]
     fn test_wasm_func() {
         test_wasm("wasm_testsuite/func.wast", None);
->>>>>>> 6948d79c
     }
 
     #[test]
